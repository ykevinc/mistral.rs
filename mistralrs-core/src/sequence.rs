--- conflicted
+++ resolved
@@ -133,11 +133,8 @@
             total_sampling_time: 0,
             response_index,
             creation_time,
-<<<<<<< HEAD
+            recognizer,
             prefill_prompt_toks: None,
-=======
-            recognizer,
->>>>>>> 370463cf
         }
     }
 
